//$HeadURL$
/*----------------------------------------------------------------------------
 This file is part of deegree, http://deegree.org/
 Copyright (C) 2001-2013 by:
 - Department of Geography, University of Bonn -
 and
 - lat/lon GmbH -

 This library is free software; you can redistribute it and/or modify it under
 the terms of the GNU Lesser General Public License as published by the Free
 Software Foundation; either version 2.1 of the License, or (at your option)
 any later version.
 This library is distributed in the hope that it will be useful, but WITHOUT
 ANY WARRANTY; without even the implied warranty of MERCHANTABILITY or FITNESS
 FOR A PARTICULAR PURPOSE. See the GNU Lesser General Public License for more
 details.
 You should have received a copy of the GNU Lesser General Public License
 along with this library; if not, write to the Free Software Foundation, Inc.,
 59 Temple Place, Suite 330, Boston, MA 02111-1307 USA

 Contact information:

 lat/lon GmbH
 Aennchenstr. 19, 53177 Bonn
 Germany
 http://lat-lon.de/

 Department of Geography, University of Bonn
 Prof. Dr. Klaus Greve
 Postfach 1147, 53001 Bonn
 Germany
 http://www.geographie.uni-bonn.de/deegree/

 e-mail: info@deegree.org
 ----------------------------------------------------------------------------*/
package org.deegree.console;

import static javax.faces.application.FacesMessage.SEVERITY_ERROR;
import static org.apache.commons.io.FileUtils.copyURLToFile;
import static org.apache.commons.io.FileUtils.readFileToString;
import static org.deegree.commons.xml.XMLAdapter.DEFAULT_URL;
import static org.slf4j.LoggerFactory.getLogger;

import java.io.File;
import java.io.FileOutputStream;
import java.io.IOException;
import java.io.OutputStream;
import java.io.StringReader;
import java.net.URL;

import javax.faces.application.FacesMessage;
import javax.faces.context.ExternalContext;
import javax.faces.context.FacesContext;

import org.apache.commons.io.IOUtils;
import org.deegree.commons.config.Resource;
import org.deegree.commons.config.ResourceManager;
import org.deegree.commons.config.ResourceProvider;
import org.deegree.commons.config.ResourceState;
import org.deegree.commons.config.ResourceState.StateType;
import org.deegree.commons.xml.XMLAdapter;
<<<<<<< HEAD
import org.deegree.console.webservices.WebServiceConfigManager;
import org.deegree.services.OWS;
import org.deegree.services.OwsManager;
=======
import org.deegree.console.workspace.WorkspaceBean;
>>>>>>> ee1c5f15
import org.slf4j.Logger;

/**
 * Wraps information on a {@link Resource} and its configuration file.
 * 
 * @author <a href="mailto:schneider@lat-lon.de">Markus Schneider</a>
 * @author <a href="mailto:schmitz@lat-lon.de">Andreas Schmitz</a>
 * @author last edited by: $Author$
 * 
 * @version $Revision$, $Date$
 */
public class Config implements Comparable<Config> {

    private static final Logger LOG = getLogger( Config.class );

    protected File location;

    protected String id;

    private URL schemaURL;

    private String content;

    private String schemaAsText;

    private URL template;

    private String resourceOutcome;

    protected ResourceManager resourceManager;

    private ResourceState<?> state;

    public Config( File location, URL schemaURL, URL template, String resourceOutcome ) {
        this.location = location;
        this.schemaURL = schemaURL;
        this.template = template;
        this.resourceOutcome = resourceOutcome;
        if ( schemaURL != null ) {
            try {
                schemaAsText = IOUtils.toString( schemaURL.openStream(), "UTF-8" );
            } catch ( IOException e ) {
                LOG.warn( "Schema not available: {}", schemaURL );
                LOG.trace( "Stack trace:", e );
            }
        }
    }

    public Config( ResourceState<?> state, ResourceManager resourceManager, String resourceOutcome, boolean autoActivate ) {
        this.state = state;
        this.id = state.getId();
        this.location = state.getConfigLocation();
        this.resourceManager = resourceManager;
        this.resourceOutcome = resourceOutcome;
        ResourceProvider provider = state.getProvider();
        if ( provider != null && provider.getConfigSchema() != null ) {
            schemaURL = provider.getConfigSchema();
        }
        if ( schemaURL != null ) {
            try {
                schemaAsText = IOUtils.toString( schemaURL.openStream(), "UTF-8" );
            } catch ( IOException e ) {
                LOG.warn( "Schema not available: {}", schemaURL );
                LOG.trace( "Stack trace:", e );
            }
        }
    }

<<<<<<< HEAD
    public String getCapabilitiesURL() {
        // OWS ows = ( (OwsManager) resourceManager ).get( id );
        // String type = ows.getImplementationMetadata().getImplementedServiceName()[0];

        HttpServletRequest req = (HttpServletRequest) FacesContext.getCurrentInstance().getExternalContext().getRequest();
        StringBuffer sb = req.getRequestURL();

        // HACK HACK HACK
        int index = sb.indexOf( "/console" );
        return "";
        // return sb.substring( 0, index ) + "/services/" + id + "?service=" + type + "&request=GetCapabilities";
    }

=======
>>>>>>> ee1c5f15
    public String getState() {
        ResourceState<?> stateType = resourceManager.getState( id );
        if ( stateType == null ) {
            return "unknown";
        }
        return stateType.getType().name();
    }

    public void activate() {
        try {
            resourceManager.activate( id );
        } catch ( Throwable t ) {
            FacesMessage fm = new FacesMessage( SEVERITY_ERROR, "Unable to activate resource: " + t.getMessage(), null );
            FacesContext.getCurrentInstance().addMessage( null, fm );
            return;
        }
        state = resourceManager.getState( id );
        WorkspaceBean ws = (WorkspaceBean) FacesContext.getCurrentInstance().getExternalContext().getApplicationMap().get( "workspace" );
        ws.setModified();
        if ( state.getLastException() != null ) {
            String msg = state.getLastException().getMessage();
            FacesMessage fm = new FacesMessage( SEVERITY_ERROR, msg, null );
            FacesContext.getCurrentInstance().addMessage( null, fm );
        }
    }

    public void deactivate() {
        try {
            resourceManager.deactivate( id );
        } catch ( Throwable t ) {
            FacesMessage fm = new FacesMessage( SEVERITY_ERROR, "Unable to deactivate resource: " + t.getMessage(),
                                                null );
            FacesContext.getCurrentInstance().addMessage( null, fm );
            return;
        }
        state = resourceManager.getState( id );
        WorkspaceBean ws = (WorkspaceBean) FacesContext.getCurrentInstance().getExternalContext().getApplicationMap().get( "workspace" );
        ws.setModified();
        if ( state.getLastException() != null ) {
            String msg = state.getLastException().getMessage();
            FacesMessage fm = new FacesMessage( SEVERITY_ERROR, msg, null );
            FacesContext.getCurrentInstance().addMessage( null, fm );
        }
    }

    public String edit()
                            throws IOException {
        if ( !location.exists() ) {
            copyURLToFile( template, location );
        }
        this.content = readFileToString( location, "UTF-8" );
        StringBuilder sb = new StringBuilder( "/console/generic/xmleditor?faces-redirect=true" );
        sb.append( "&id=" ).append( id );
        sb.append( "&fileName=" ).append( location );
        sb.append( "&schemaUrl=" ).append( schemaURL.toString() );
        sb.append( "&resourceManagerClass=" ).append( getResourceManagerClass() );
        sb.append( "&nextView=" ).append( resourceOutcome );
        return sb.toString();
    }

    public void delete() {
        try {
            resourceManager.deleteResource( id );
        } catch ( Throwable t ) {
            FacesMessage fm = new FacesMessage( SEVERITY_ERROR, "Unable to deactivate resource: " + t.getMessage(),
                                                null );
            FacesContext.getCurrentInstance().addMessage( null, fm );
        }
    }

    public void showErrors() {
        ResourceState<?> state = resourceManager.getState( id );

        String msg = "Initialization of resource with id '" + id + "' failed";

        if ( state.getLastException() != null ) {
            msg += ": " + state.getLastException().getMessage();
        } else {
            msg += ".";
        }
        msg += " (The application server log may contain additional information.)";
        FacesMessage fm = new FacesMessage( SEVERITY_ERROR, msg, null );
        FacesContext.getCurrentInstance().addMessage( null, fm );
    }

    public String save() {

        try {
            XMLAdapter adapter = new XMLAdapter( new StringReader( content ), DEFAULT_URL );
            File location = getLocation();
            OutputStream os = new FileOutputStream( location );
            adapter.getRootElement().serialize( os );
            os.close();
            content = null;
            if ( resourceManager != null ) {
                if ( state.getType() == StateType.deactivated ) {
                    resourceManager.activate( id );
                } else {
                    resourceManager.deactivate( id );
                    resourceManager.activate( id );
                }
            }
        } catch ( Throwable t ) {
            if ( resourceManager != null ) {
                state = resourceManager.getState( id );
            }
            String msg = "Error adapting changes: " + t.getMessage();
            if ( state.getLastException() != null ) {
                msg = state.getLastException().getMessage();
            }
            FacesMessage fm = new FacesMessage( SEVERITY_ERROR, msg, null );
            FacesContext.getCurrentInstance().addMessage( null, fm );
            return resourceOutcome;
        }
        if ( resourceManager != null ) {
            state = resourceManager.getState( id );
        }
        if ( state != null && state.getLastException() != null ) {
            String msg = state.getLastException().getMessage();
            FacesMessage fm = new FacesMessage( SEVERITY_ERROR, msg, null );
            FacesContext.getCurrentInstance().addMessage( null, fm );
        }

        ExternalContext ctx = FacesContext.getCurrentInstance().getExternalContext();
        WorkspaceBean ws = (WorkspaceBean) ctx.getApplicationMap().get( "workspace" );
        ws.setModified();

        return resourceOutcome;
    }

    public int compareTo( Config o ) {
        return id.compareTo( o.id );
    }

    public File getLocation() {
        return location;
    }

    public void setLocation( File location ) {
        this.location = location;
    }

    public String getId() {
        return id;
    }

    public void setId( String id ) {
        this.id = id;
    }

    public String getSchemaAsText() {
        return schemaAsText;
    }

    public void setSchemaAsText( String schemaAsText ) {
        this.schemaAsText = schemaAsText;
    }

    public URL getTemplate() {
        return template;
    }

    public void setTemplate( URL template ) {
        this.template = template;
    }

    public String getContent() {
        return content;
    }

    public void setContent( String content ) {
        this.content = content;
    }

    public String getResourceManagerClass() {
        if ( resourceManager == null ) {
            return "";
        }
        return resourceManager.getClass().getCanonicalName();
    }

    public String getResourceOutcome() {
        return resourceOutcome;
    }

    public void setResourceOutcome( String resourceOutcome ) {
        this.resourceOutcome = resourceOutcome;
    }

    public URL getSchemaURL() {
        return schemaURL;
    }

    public void setSchemaURL( URL schemaURL ) {
        this.schemaURL = schemaURL;
    }

    public ResourceManager getResourceManager() {
        return resourceManager;
    }

    public void setResourceManager( ResourceManager resourceManager ) {
        this.resourceManager = resourceManager;
    }

    public void setState( ResourceState<?> state ) {
        this.state = state;
    }
}<|MERGE_RESOLUTION|>--- conflicted
+++ resolved
@@ -59,13 +59,7 @@
 import org.deegree.commons.config.ResourceState;
 import org.deegree.commons.config.ResourceState.StateType;
 import org.deegree.commons.xml.XMLAdapter;
-<<<<<<< HEAD
-import org.deegree.console.webservices.WebServiceConfigManager;
-import org.deegree.services.OWS;
-import org.deegree.services.OwsManager;
-=======
 import org.deegree.console.workspace.WorkspaceBean;
->>>>>>> ee1c5f15
 import org.slf4j.Logger;
 
 /**
@@ -134,22 +128,7 @@
         }
     }
 
-<<<<<<< HEAD
-    public String getCapabilitiesURL() {
-        // OWS ows = ( (OwsManager) resourceManager ).get( id );
-        // String type = ows.getImplementationMetadata().getImplementedServiceName()[0];
-
-        HttpServletRequest req = (HttpServletRequest) FacesContext.getCurrentInstance().getExternalContext().getRequest();
-        StringBuffer sb = req.getRequestURL();
-
-        // HACK HACK HACK
-        int index = sb.indexOf( "/console" );
-        return "";
         // return sb.substring( 0, index ) + "/services/" + id + "?service=" + type + "&request=GetCapabilities";
-    }
-
-=======
->>>>>>> ee1c5f15
     public String getState() {
         ResourceState<?> stateType = resourceManager.getState( id );
         if ( stateType == null ) {
