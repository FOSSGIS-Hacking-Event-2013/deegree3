--- conflicted
+++ resolved
@@ -12,11 +12,7 @@
   <parent>
     <groupId>org.deegree</groupId>
     <artifactId>deegree-core-remoteows</artifactId>
-<<<<<<< HEAD
-    <version>3.3-pre1-SNAPSHOT</version>
-=======
     <version>3.3-pre2-SNAPSHOT</version>
->>>>>>> 48affed1
   </parent>
 
   <repositories>
