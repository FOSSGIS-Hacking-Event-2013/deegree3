--- conflicted
+++ resolved
@@ -407,11 +407,7 @@
                 }
             }
         }
-<<<<<<< HEAD
-        feature.setEnvelope( feature.calcEnvelope() );        
-=======
         feature.setEnvelope( feature.calcEnvelope() );
->>>>>>> d3a18d4a
         return feature;
     }
 
