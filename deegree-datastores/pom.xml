--- conflicted
+++ resolved
@@ -9,11 +9,7 @@
   <parent>
     <groupId>org.deegree</groupId>
     <artifactId>deegree</artifactId>
-<<<<<<< HEAD
-    <version>3.3-pre1-SNAPSHOT</version>
-=======
     <version>3.3-pre2-SNAPSHOT</version>
->>>>>>> 698c28fc
   </parent>
 
   <repositories>
