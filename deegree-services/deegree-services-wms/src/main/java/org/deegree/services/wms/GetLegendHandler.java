//$HeadURL$
/*----------------------------------------------------------------------------
 This file is part of deegree, http://deegree.org/
 Copyright (C) 2001-2012 by:
 - Department of Geography, University of Bonn -
 and
 - lat/lon GmbH -
 and
 - Occam Labs UG (haftungsbeschränkt) -

 This library is free software; you can redistribute it and/or modify it under
 the terms of the GNU Lesser General Public License as published by the Free
 Software Foundation; either version 2.1 of the License, or (at your option)
 any later version.
 This library is distributed in the hope that it will be useful, but WITHOUT
 ANY WARRANTY; without even the implied warranty of MERCHANTABILITY or FITNESS
 FOR A PARTICULAR PURPOSE. See the GNU Lesser General Public License for more
 details.
 You should have received a copy of the GNU Lesser General Public License
 along with this library; if not, write to the Free Software Foundation, Inc.,
 59 Temple Place, Suite 330, Boston, MA 02111-1307 USA

 Contact information:

 lat/lon GmbH
 Aennchenstr. 19, 53177 Bonn
 Germany
 http://lat-lon.de/

 Department of Geography, University of Bonn
 Prof. Dr. Klaus Greve
 Postfach 1147, 53001 Bonn
 Germany
 http://www.geographie.uni-bonn.de/deegree/

 Occam Labs UG (haftungsbeschränkt)
 Godesberger Allee 139, 53175 Bonn
 Germany

 e-mail: info@deegree.org
 ----------------------------------------------------------------------------*/
package org.deegree.services.wms;

import static java.awt.RenderingHints.KEY_ANTIALIASING;
import static java.awt.RenderingHints.KEY_TEXT_ANTIALIASING;
import static java.awt.RenderingHints.VALUE_ANTIALIAS_ON;
import static java.awt.RenderingHints.VALUE_TEXT_ANTIALIAS_ON;
import static org.deegree.style.utils.ImageUtils.postprocessPng8bit;

import java.awt.Graphics2D;
import java.awt.image.BufferedImage;
import java.util.HashMap;

import org.deegree.commons.utils.Pair;
import org.deegree.layer.LayerRef;
import org.deegree.protocol.wms.ops.GetLegendGraphic;
import org.deegree.rendering.r2d.legends.Legends;
import org.deegree.style.StyleRef;
import org.deegree.style.se.unevaluated.Style;

/**
 * Produces legends for the map service.
 * 
 * @author <a href="mailto:schmitz@occamlabs.de">Andreas Schmitz</a>
 * @author last edited by: $Author: stranger $
 * 
 * @version $Revision: $, $Date: $
 */
class GetLegendHandler {

    private HashMap<Style, Pair<Integer, Integer>> legendSizes = new HashMap<Style, Pair<Integer, Integer>>();

    private HashMap<Style, HashMap<String, BufferedImage>> legends = new HashMap<Style, HashMap<String, BufferedImage>>();

    private MapService service;

    GetLegendHandler( MapService service ) {
        this.service = service;
    }

    BufferedImage getLegend( GetLegendGraphic req ) {
        Legends renderer = new Legends( req.getLegendOptions() );

        Style style = findLegendStyle( req.getLayer(), req.getStyle() );

        Pair<Integer, Integer> size;
        if ( renderer.getLegendOptions().isDefault() ) {
            size = getLegendSize( style );
        } else {
            size = renderer.getLegendSize( style );
        }

        if ( req.getWidth() == -1 ) {
            req.setWidth( size.first );
        }
        if ( req.getHeight() == -1 ) {
            req.setHeight( size.second );
        }

        boolean originalSize = req.getWidth() == size.first && req.getHeight() == size.second
                               && renderer.getLegendOptions().isDefault();

        HashMap<String, BufferedImage> legendMap = legends.get( style );
        if ( originalSize && legendMap != null && legendMap.get( req.getFormat() ) != null ) {
            return legendMap.get( req.getFormat() );
        }
        if ( legendMap == null ) {
            legendMap = new HashMap<String, BufferedImage>();
            legends.put( style, legendMap );
        }

        return buildLegend( req, renderer, style, originalSize, legendMap );
    }

    Pair<Integer, Integer> getLegendSize( Style style ) {
        Pair<Integer, Integer> res = legendSizes.get( style );
        if ( res != null ) {
            return res;
        }

        legendSizes.put( style, res = new Legends().getLegendSize( style ) );
        return res;
    }

    private Style findLegendStyle( LayerRef layer, StyleRef styleRef ) {
        Style style;
<<<<<<< HEAD
        if ( service.isNewStyle() ) {
            style = service.themeMap.get( layer.getName() ).getLayerMetadata().getLegendStyles().get( styleRef.getName() );
            if ( style == null ) {
                style = service.themeMap.get( layer.getName() ).getLayerMetadata().getStyles().get( styleRef.getName() );
            }
        } else {
            style = service.registry.getLegendStyle( layer.getName(), styleRef.getName() );
=======
        style = service.themeMap.get( layer.getName() ).getMetadata().getLegendStyles().get( styleRef.getName() );
        if ( style == null ) {
            style = service.themeMap.get( layer.getName() ).getMetadata().getStyles().get( styleRef.getName() );
>>>>>>> ee1c5f15
        }
        return style;
    }

    private BufferedImage buildLegend( GetLegendGraphic req, Legends renderer, Style style, boolean originalSize,
                                       HashMap<String, BufferedImage> legendMap ) {
        BufferedImage img = MapService.prepareImage( req );
        Graphics2D g = img.createGraphics();
        g.setRenderingHint( KEY_ANTIALIASING, VALUE_ANTIALIAS_ON );
        g.setRenderingHint( KEY_TEXT_ANTIALIASING, VALUE_TEXT_ANTIALIAS_ON );

        renderer.paintLegend( style, req.getWidth(), req.getHeight(), g );

        g.dispose();

        if ( req.getFormat().equals( "image/png; mode=8bit" ) || req.getFormat().equals( "image/png; subtype=8bit" )
             || req.getFormat().equals( "image/gif" ) ) {
            img = postprocessPng8bit( img );
        }

        if ( originalSize ) {
            legendMap.put( req.getFormat(), img );
        }
        return img;
    }

}<|MERGE_RESOLUTION|>--- conflicted
+++ resolved
@@ -124,19 +124,9 @@
 
     private Style findLegendStyle( LayerRef layer, StyleRef styleRef ) {
         Style style;
-<<<<<<< HEAD
-        if ( service.isNewStyle() ) {
-            style = service.themeMap.get( layer.getName() ).getLayerMetadata().getLegendStyles().get( styleRef.getName() );
-            if ( style == null ) {
-                style = service.themeMap.get( layer.getName() ).getLayerMetadata().getStyles().get( styleRef.getName() );
-            }
-        } else {
-            style = service.registry.getLegendStyle( layer.getName(), styleRef.getName() );
-=======
         style = service.themeMap.get( layer.getName() ).getMetadata().getLegendStyles().get( styleRef.getName() );
         if ( style == null ) {
             style = service.themeMap.get( layer.getName() ).getMetadata().getStyles().get( styleRef.getName() );
->>>>>>> ee1c5f15
         }
         return style;
     }
