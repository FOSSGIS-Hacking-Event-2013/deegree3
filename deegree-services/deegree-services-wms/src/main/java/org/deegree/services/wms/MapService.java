//$HeadURL$
/*----------------------------------------------------------------------------
 This file is part of deegree, http://deegree.org/
 Copyright (C) 2001-2009 by:
 Department of Geography, University of Bonn
 and
 lat/lon GmbH

 This library is free software; you can redistribute it and/or modify it under
 the terms of the GNU Lesser General Public License as published by the Free
 Software Foundation; either version 2.1 of the License, or (at your option)
 any later version.
 This library is distributed in the hope that it will be useful, but WITHOUT
 ANY WARRANTY; without even the implied warranty of MERCHANTABILITY or FITNESS
 FOR A PARTICULAR PURPOSE. See the GNU Lesser General Public License for more
 details.
 You should have received a copy of the GNU Lesser General Public License
 along with this library; if not, write to the Free Software Foundation, Inc.,
 59 Temple Place, Suite 330, Boston, MA 02111-1307 USA

 Contact information:

 lat/lon GmbH
 Aennchenstr. 19, 53177 Bonn
 Germany
 http://lat-lon.de/

 Department of Geography, University of Bonn
 Prof. Dr. Klaus Greve
 Postfach 1147, 53001 Bonn
 Germany
 http://www.geographie.uni-bonn.de/deegree/

 e-mail: info@deegree.org
 ----------------------------------------------------------------------------*/

package org.deegree.services.wms;

import static org.deegree.commons.utils.MapUtils.DEFAULT_PIXEL_SIZE;
import static org.deegree.rendering.r2d.RenderHelper.calcScaleWMS130;
import static org.deegree.rendering.r2d.context.MapOptionsHelper.insertMissingOptions;
import static org.slf4j.LoggerFactory.getLogger;

import java.awt.Color;
import java.awt.image.BufferedImage;
import java.net.MalformedURLException;
import java.util.ArrayList;
import java.util.Collection;
import java.util.HashMap;
import java.util.Iterator;
import java.util.LinkedList;
import java.util.List;
import java.util.ListIterator;

import org.deegree.commons.annotations.LoggingNotes;
import org.deegree.commons.config.DeegreeWorkspace;
import org.deegree.commons.ows.exception.OWSException;
import org.deegree.commons.utils.Pair;
import org.deegree.commons.xml.XMLAdapter;
import org.deegree.feature.Feature;
import org.deegree.feature.FeatureCollection;
import org.deegree.feature.Features;
import org.deegree.feature.GenericFeatureCollection;
import org.deegree.feature.types.FeatureType;
import org.deegree.filter.OperatorFilter;
import org.deegree.layer.LayerData;
import org.deegree.layer.LayerQuery;
import org.deegree.layer.LayerRef;
import org.deegree.protocol.wms.filter.ScaleFunction;
import org.deegree.protocol.wms.ops.GetFeatureInfoSchema;
import org.deegree.protocol.wms.ops.GetLegendGraphic;
import org.deegree.rendering.r2d.context.MapOptions;
import org.deegree.rendering.r2d.context.MapOptionsMaps;
import org.deegree.rendering.r2d.context.RenderContext;
import org.deegree.services.jaxb.wms.ServiceConfigurationType;
import org.deegree.style.StyleRef;
import org.deegree.style.se.unevaluated.Style;
import org.deegree.style.utils.ImageUtils;
import org.deegree.theme.Theme;
import org.deegree.theme.Themes;
import org.deegree.theme.persistence.ThemeProvider;
import org.deegree.workspace.Workspace;
import org.slf4j.Logger;

/**
 * <code>MapService</code>
 * 
 * @author <a href="mailto:schmitz@lat-lon.de">Andreas Schmitz</a>
 * @author last edited by: $Author$
 * 
 * @version $Revision$, $Date$
 */
@LoggingNotes(error = "logs errors when querying feature stores/evaluating filter encoding expressions", trace = "logs stack traces", warn = "logs problems when loading layers, also invalid values for vendor specific parameters such as ANTIALIAS, QUALITY etc.", debug = "logs if layers are skipped because of scale constraints, and info about feature store queries")
public class MapService {

    private static final Logger LOG = getLogger( MapService.class );

    /**
     * 
     */
    public StyleRegistry registry;

    MapOptionsMaps layerOptions = new MapOptionsMaps();

    MapOptions defaultLayerOptions;

    /**
     * The current update sequence.
     */
    public int updateSequence = 0; // TODO how to restore this after restart?

    private List<Theme> themes;

    private HashMap<String, org.deegree.layer.Layer> newLayers;

    HashMap<String, Theme> themeMap;

    private GetLegendHandler getLegendHandler;

    /**
     * @param conf
     * @param adapter
     * @throws MalformedURLException
     */
    public MapService( ServiceConfigurationType conf, XMLAdapter adapter, Workspace workspace )
                            throws MalformedURLException {
        this.registry = new StyleRegistry();

        MapServiceBuilder builder = new MapServiceBuilder( conf );

        defaultLayerOptions = builder.buildMapOptions();

        if ( conf != null && conf.getThemeId() != null && !conf.getThemeId().isEmpty() ) {
            themes = new ArrayList<Theme>();
            newLayers = new HashMap<String, org.deegree.layer.Layer>();
            themeMap = new HashMap<String, Theme>();
            for ( String id : conf.getThemeId() ) {
                Theme thm = workspace.getResource( ThemeProvider.class, id );
                if ( thm == null ) {
                    LOG.warn( "Theme with id {} was not available.", id );
                } else {
                    themes.add( thm );
                    themeMap.put( thm.getLayerMetadata().getName(), thm );

                    for ( org.deegree.layer.Layer l : Themes.getAllLayers( thm ) ) {
                        newLayers.put( l.getMetadata().getName(), l );
                    }
                    for ( Theme theme : Themes.getAllThemes( thm ) ) {
                        themeMap.put( theme.getLayerMetadata().getName(), theme );
                    }
                }
            }
        }
        getLegendHandler = new GetLegendHandler( this );
<<<<<<< HEAD
        oldStyleMapService = new OldStyleMapService( this );
    }

    /**
     * Empty map service with an empty root layer.
     */
    public MapService( DeegreeWorkspace workspace ) {
        this.registry = new StyleRegistry( workspace.getNewWorkspace() );
        this.defaultLayerOptions = new MapOptions( Quality.NORMAL, Interpolation.NEARESTNEIGHBOR, Antialias.BOTH, -1, 3 );
        layers = new HashMap<String, Layer>();
        root = new EmptyLayer( this, null, "Root Layer", null );
        getLegendHandler = new GetLegendHandler( this );
        oldStyleMapService = new OldStyleMapService( this );
=======
>>>>>>> ee1c5f15
    }

    /**
     * @return the list of themes if configuration is based on themes, else null
     */
    public List<Theme> getThemes() {
        return themes;
    }

    /**
     * @param req
     *            should be a GetMap or GetLegendGraphic
     * @return an empty image conforming to the request parameters
     */
    public static BufferedImage prepareImage( Object req ) {
        String format = null;
        int width = 0, height = 0;
        Color bgcolor = null;
        boolean transparent = false;
        if ( req instanceof GetLegendGraphic ) {
            GetLegendGraphic glg = (GetLegendGraphic) req;
            format = glg.getFormat();
            width = glg.getWidth();
            height = glg.getHeight();
            transparent = true;
        } else {
            return null;
        }
        return ImageUtils.prepareImage( format, width, height, transparent, bgcolor );
    }

    public boolean hasTheme( String name ) {
        return themeMap.get( name ) != null;
    }

    public void getMap( org.deegree.protocol.wms.ops.GetMap gm, List<String> headers, RenderContext ctx )
                            throws OWSException {
        Iterator<StyleRef> styleItr = gm.getStyles().iterator();
        MapOptionsMaps options = gm.getRenderingOptions();
        List<MapOptions> mapOptions = new ArrayList<MapOptions>();
        List<LayerData> list = new ArrayList<LayerData>();

        double scale = gm.getScale();

        List<LayerQuery> queries = new ArrayList<LayerQuery>();

        Iterator<LayerRef> layerItr = gm.getLayers().iterator();
        List<OperatorFilter> filters = gm.getFilters();
        Iterator<OperatorFilter> filterItr = filters == null ? null : filters.iterator();
        while ( layerItr.hasNext() ) {
            LayerRef lr = layerItr.next();
            StyleRef sr = styleItr.next();
            OperatorFilter f = filterItr == null ? null : filterItr.next();

            LayerQuery query = buildQuery( sr, lr, options, mapOptions, f, gm );
            queries.add( query );
        }

        ListIterator<LayerQuery> queryIter = queries.listIterator();

        ScaleFunction.getCurrentScaleValue().set( scale );

        for ( LayerRef lr : gm.getLayers() ) {
            LayerQuery query = queryIter.next();
            for ( org.deegree.layer.Layer l : Themes.getAllLayers( themeMap.get( lr.getName() ) ) ) {
                if ( l.getMetadata().getScaleDenominators().first > scale
                     || l.getMetadata().getScaleDenominators().second < scale ) {
                    continue;
                }
                list.add( l.mapQuery( query, headers ) );
            }
        }
        Iterator<MapOptions> optIter = mapOptions.iterator();
        for ( LayerData d : list ) {
            ctx.applyOptions( optIter.next() );
            d.render( ctx );
        }

        ScaleFunction.getCurrentScaleValue().remove();
    }

    private LayerQuery buildQuery( StyleRef style, LayerRef lr, MapOptionsMaps options, List<MapOptions> mapOptions,
                                   OperatorFilter f, org.deegree.protocol.wms.ops.GetMap gm ) {

        for ( org.deegree.layer.Layer l : Themes.getAllLayers( themeMap.get( lr.getName() ) ) ) {
            insertMissingOptions( l.getMetadata().getName(), options, l.getMetadata().getMapOptions(),
                                  defaultLayerOptions );
            mapOptions.add( options.get( l.getMetadata().getName() ) );
        }

        LayerQuery query = new LayerQuery( gm.getBoundingBox(), gm.getWidth(), gm.getHeight(), style, f,
                                           gm.getParameterMap(), gm.getDimensions(), gm.getPixelSize(), options,
                                           gm.getQueryBox() );
        return query;
    }

    public FeatureCollection getFeatures( org.deegree.protocol.wms.ops.GetFeatureInfo gfi, List<String> headers )
                            throws OWSException {
        List<LayerQuery> queries = prepareGetFeatures( gfi );
        List<LayerData> list = new ArrayList<LayerData>();

        double scale = calcScaleWMS130( gfi.getWidth(), gfi.getHeight(), gfi.getEnvelope(), gfi.getCoordinateSystem(),
                                        DEFAULT_PIXEL_SIZE );

        ListIterator<LayerQuery> queryIter = queries.listIterator();
        for ( LayerRef n : gfi.getQueryLayers() ) {
            LayerQuery query = queryIter.next();
            for ( org.deegree.layer.Layer l : Themes.getAllLayers( themeMap.get( n.getName() ) ) ) {
                if ( l.getMetadata().getScaleDenominators().first > scale
                     || l.getMetadata().getScaleDenominators().second < scale ) {
                    continue;
                }
                list.add( l.infoQuery( query, headers ) );
            }
        }

        List<Feature> feats = new ArrayList<Feature>( gfi.getFeatureCount() );
        for ( LayerData d : list ) {
            FeatureCollection col = d.info();
            if ( col != null ) {
                feats.addAll( col );
            }
        }

        feats = Features.clearDuplicates( feats );

        if ( feats.size() > gfi.getFeatureCount() ) {
            feats = feats.subList( 0, gfi.getFeatureCount() );
        }
        GenericFeatureCollection col = new GenericFeatureCollection();
        col.addAll( feats );
        return col;
    }

    private List<LayerQuery> prepareGetFeatures( org.deegree.protocol.wms.ops.GetFeatureInfo gfi ) {
        List<LayerQuery> queries = new ArrayList<LayerQuery>();

        Iterator<LayerRef> layerItr = gfi.getQueryLayers().iterator();
        Iterator<StyleRef> styleItr = gfi.getStyles().iterator();
        List<OperatorFilter> filters = gfi.getFilters();
        Iterator<OperatorFilter> filterItr = filters == null ? null : filters.iterator();
        while ( layerItr.hasNext() ) {
            LayerRef lr = layerItr.next();
            StyleRef sr = styleItr.next();
            OperatorFilter f = filterItr == null ? null : filterItr.next();

            LayerQuery query = new LayerQuery( gfi.getEnvelope(), gfi.getWidth(), gfi.getHeight(), gfi.getX(),
                                               gfi.getY(), gfi.getFeatureCount(), f, sr, gfi.getParameterMap(),
                                               gfi.getDimensions(), new MapOptionsMaps(), gfi.getEnvelope() );
            queries.add( query );
        }
        return queries;
    }

    private void getFeatureTypes( Collection<FeatureType> types, String name ) {
        for ( org.deegree.layer.Layer l : Themes.getAllLayers( themeMap.get( name ) ) ) {
            types.addAll( l.getMetadata().getFeatureTypes() );
        }
    }

    /**
     * @param fis
     * @return an application schema object
     */
    public List<FeatureType> getSchema( GetFeatureInfoSchema fis ) {
        List<FeatureType> list = new LinkedList<FeatureType>();
        for ( String l : fis.getLayers() ) {
            getFeatureTypes( list, l );
        }
        return list;
    }

    /**
     * @return the style registry
     */
    public StyleRegistry getStyles() {
        return registry;
    }

    /**
     * @param style
     * @return the optimal legend size
     */
    public Pair<Integer, Integer> getLegendSize( Style style ) {
        return getLegendHandler.getLegendSize( style );
    }

    public BufferedImage getLegend( GetLegendGraphic req ) {
        return getLegendHandler.getLegend( req );
    }

    /**
     * @return the extensions object with default extension parameter settings
     */
    public MapOptionsMaps getExtensions() {
        return layerOptions;
    }

    /**
     * @return the default feature info radius
     */
    public int getGlobalFeatureInfoRadius() {
        return defaultLayerOptions.getFeatureInfoRadius();
    }

    /**
     * @return the global max features setting
     */
    public int getGlobalMaxFeatures() {
        return defaultLayerOptions.getMaxFeatures();
    }

}<|MERGE_RESOLUTION|>--- conflicted
+++ resolved
@@ -152,22 +152,6 @@
             }
         }
         getLegendHandler = new GetLegendHandler( this );
-<<<<<<< HEAD
-        oldStyleMapService = new OldStyleMapService( this );
-    }
-
-    /**
-     * Empty map service with an empty root layer.
-     */
-    public MapService( DeegreeWorkspace workspace ) {
-        this.registry = new StyleRegistry( workspace.getNewWorkspace() );
-        this.defaultLayerOptions = new MapOptions( Quality.NORMAL, Interpolation.NEARESTNEIGHBOR, Antialias.BOTH, -1, 3 );
-        layers = new HashMap<String, Layer>();
-        root = new EmptyLayer( this, null, "Root Layer", null );
-        getLegendHandler = new GetLegendHandler( this );
-        oldStyleMapService = new OldStyleMapService( this );
-=======
->>>>>>> ee1c5f15
     }
 
     /**
