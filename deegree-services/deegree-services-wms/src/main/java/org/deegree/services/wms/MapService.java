//$HeadURL$
/*----------------------------------------------------------------------------
 This file is part of deegree, http://deegree.org/
 Copyright (C) 2001-2009 by:
 Department of Geography, University of Bonn
 and
 lat/lon GmbH

 This library is free software; you can redistribute it and/or modify it under
 the terms of the GNU Lesser General Public License as published by the Free
 Software Foundation; either version 2.1 of the License, or (at your option)
 any later version.
 This library is distributed in the hope that it will be useful, but WITHOUT
 ANY WARRANTY; without even the implied warranty of MERCHANTABILITY or FITNESS
 FOR A PARTICULAR PURPOSE. See the GNU Lesser General Public License for more
 details.
 You should have received a copy of the GNU Lesser General Public License
 along with this library; if not, write to the Free Software Foundation, Inc.,
 59 Temple Place, Suite 330, Boston, MA 02111-1307 USA

 Contact information:

 lat/lon GmbH
 Aennchenstr. 19, 53177 Bonn
 Germany
 http://lat-lon.de/

 Department of Geography, University of Bonn
 Prof. Dr. Klaus Greve
 Postfach 1147, 53001 Bonn
 Germany
 http://www.geographie.uni-bonn.de/deegree/

 e-mail: info@deegree.org
 ----------------------------------------------------------------------------*/

package org.deegree.services.wms;

import static org.deegree.commons.utils.MapUtils.DEFAULT_PIXEL_SIZE;
import static org.deegree.rendering.r2d.RenderHelper.calcScaleWMS130;
import static org.deegree.rendering.r2d.context.MapOptionsHelper.insertMissingOptions;
import static org.deegree.theme.Themes.getAllLayers;
import static org.slf4j.LoggerFactory.getLogger;

import java.awt.Color;
import java.awt.image.BufferedImage;
import java.net.MalformedURLException;
import java.util.ArrayList;
import java.util.Collection;
import java.util.HashMap;
import java.util.Iterator;
import java.util.LinkedList;
import java.util.List;
import java.util.ListIterator;

import org.deegree.commons.annotations.LoggingNotes;
import org.deegree.commons.ows.exception.OWSException;
import org.deegree.commons.utils.Pair;
import org.deegree.feature.Feature;
import org.deegree.feature.FeatureCollection;
import org.deegree.feature.Features;
import org.deegree.feature.GenericFeatureCollection;
import org.deegree.feature.types.FeatureType;
import org.deegree.filter.OperatorFilter;
import org.deegree.layer.Layer;
import org.deegree.layer.LayerData;
import org.deegree.layer.LayerQuery;
import org.deegree.layer.LayerRef;
import org.deegree.protocol.wms.filter.ScaleFunction;
import org.deegree.protocol.wms.ops.GetFeatureInfoSchema;
import org.deegree.protocol.wms.ops.GetLegendGraphic;
import org.deegree.rendering.r2d.context.MapOptions;
import org.deegree.rendering.r2d.context.MapOptionsMaps;
import org.deegree.rendering.r2d.context.RenderContext;
import org.deegree.services.jaxb.wms.ServiceConfigurationType;
import org.deegree.style.StyleRef;
import org.deegree.style.se.unevaluated.Style;
import org.deegree.style.utils.ImageUtils;
import org.deegree.theme.Theme;
import org.deegree.theme.Themes;
import org.deegree.theme.persistence.ThemeProvider;
import org.deegree.workspace.Workspace;
import org.slf4j.Logger;

/**
 * <code>MapService</code>
 * 
 * @author <a href="mailto:schmitz@lat-lon.de">Andreas Schmitz</a>
 * @author last edited by: $Author$
 * 
 * @version $Revision$, $Date$
 */
@LoggingNotes(error = "logs errors when querying feature stores/evaluating filter encoding expressions", trace = "logs stack traces", warn = "logs problems when loading layers, also invalid values for vendor specific parameters such as ANTIALIAS, QUALITY etc.", debug = "logs if layers are skipped because of scale constraints, and info about feature store queries")
public class MapService {

    private static final Logger LOG = getLogger( MapService.class );

    /**
     * 
     */
    public StyleRegistry registry;

    MapOptionsMaps layerOptions = new MapOptionsMaps();

    MapOptions defaultLayerOptions;

    /**
     * The current update sequence.
     */
    public int updateSequence = 0; // TODO how to restore this after restart?

    private List<Theme> themes;

    private HashMap<String, org.deegree.layer.Layer> newLayers;

    HashMap<String, Theme> themeMap;

    private final GetLegendHandler getLegendHandler;

    /**
     * @param conf
     * @param adapter
     * @throws MalformedURLException
     */
    public MapService( ServiceConfigurationType conf, Workspace workspace ) throws MalformedURLException {
        this.registry = new StyleRegistry();

        MapServiceBuilder builder = new MapServiceBuilder( conf );

        defaultLayerOptions = builder.buildMapOptions();

        if ( conf != null && conf.getThemeId() != null && !conf.getThemeId().isEmpty() ) {
            themes = new ArrayList<Theme>();
            newLayers = new HashMap<String, org.deegree.layer.Layer>();
            themeMap = new HashMap<String, Theme>();
            for ( String id : conf.getThemeId() ) {
                Theme thm = workspace.getResource( ThemeProvider.class, id );
                if ( thm == null ) {
                    LOG.warn( "Theme with id {} was not available.", id );
                } else {
                    themes.add( thm );
                    themeMap.put( thm.getLayerMetadata().getName(), thm );

                    for ( org.deegree.layer.Layer l : Themes.getAllLayers( thm ) ) {
                        newLayers.put( l.getMetadata().getName(), l );
                    }
                    for ( Theme theme : Themes.getAllThemes( thm ) ) {
                        themeMap.put( theme.getLayerMetadata().getName(), theme );
                    }
                }
            }
        }
        getLegendHandler = new GetLegendHandler( this );
    }

    /**
     * @return the list of themes if configuration is based on themes, else null
     */
    public List<Theme> getThemes() {
        return themes;
    }

    /**
     * @param req
     *            should be a GetMap or GetLegendGraphic
     * @return an empty image conforming to the request parameters
     */
    public static BufferedImage prepareImage( Object req ) {
        String format = null;
        int width = 0, height = 0;
        Color bgcolor = null;
        boolean transparent = false;
        if ( req instanceof GetLegendGraphic ) {
            GetLegendGraphic glg = (GetLegendGraphic) req;
            format = glg.getFormat();
            width = glg.getWidth();
            height = glg.getHeight();
            transparent = true;
        } else {
            return null;
        }
        return ImageUtils.prepareImage( format, width, height, transparent, bgcolor );
    }

    public boolean hasTheme( String name ) {
        return themeMap.get( name ) != null;
    }

    public void getMap( org.deegree.protocol.wms.ops.GetMap gm, List<String> headers, RenderContext ctx )
                            throws OWSException {
        Iterator<StyleRef> styleItr = gm.getStyles().iterator();
        MapOptionsMaps options = gm.getRenderingOptions();
        List<MapOptions> mapOptions = new ArrayList<MapOptions>();
        double scale = gm.getScale();

        List<LayerQuery> queries = new ArrayList<LayerQuery>();

        Iterator<LayerRef> layerItr = gm.getLayers().iterator();
        List<OperatorFilter> filters = gm.getFilters();
        Iterator<OperatorFilter> filterItr = filters == null ? null : filters.iterator();
        while ( layerItr.hasNext() ) {
            LayerRef lr = layerItr.next();
            StyleRef sr = styleItr.next();
            OperatorFilter f = filterItr == null ? null : filterItr.next();

            LayerQuery query = buildQuery( sr, lr, options, mapOptions, f, gm );
            queries.add( query );
        }

        ListIterator<LayerQuery> queryIter = queries.listIterator();

        ScaleFunction.getCurrentScaleValue().set( scale );

        List<LayerData> layerDataList = checkStyleValidAndBuildLayerDataList( gm, headers, scale, queryIter );
        Iterator<MapOptions> optIter = mapOptions.iterator();
        for ( LayerData d : layerDataList ) {
            ctx.applyOptions( optIter.next() );
            d.render( ctx );
        }
        ctx.optimizeAndDrawLabels();

        ScaleFunction.getCurrentScaleValue().remove();
    }

    private List<LayerData> checkStyleValidAndBuildLayerDataList( org.deegree.protocol.wms.ops.GetMap gm,
                                                                  List<String> headers, double scale,
                                                                  ListIterator<LayerQuery> queryIter )
                                                                                          throws OWSException {
        List<LayerData> layerDataList = new ArrayList<LayerData>();
        for ( LayerRef lr : gm.getLayers() ) {
            LayerQuery query = queryIter.next();
            List<Layer> layers = getAllLayers( themeMap.get( lr.getName() ) );
            assertStyleApplicableForAtLeastOneLayer( layers, query.getStyle(), lr.getName() );
            for ( org.deegree.layer.Layer layer : layers ) {
                if ( layer.getMetadata().getScaleDenominators().first > scale
                                        || layer.getMetadata().getScaleDenominators().second < scale ) {
                    continue;
                }
                if ( layer.isStyleApplicable( query.getStyle() ) ) {
                    layerDataList.add( layer.mapQuery( query, headers ) );
                }
            }
        }
        return layerDataList;
    }

    private void assertStyleApplicableForAtLeastOneLayer( List<Layer> layers, StyleRef style, String name )
                            throws OWSException {
        for ( Layer layer : layers ) {
            if ( layer.isStyleApplicable( style ) ) {
                return;
            }
        }
<<<<<<< HEAD
        ctx.optimizeAndDrawLabels();

        ScaleFunction.getCurrentScaleValue().remove();
=======
        throw new OWSException( "Style " + style.getName() + " is not defined for layer " + name + ".",
                                "StyleNotDefined", "styles" );
>>>>>>> 74bb5ecc
    }

    private LayerQuery buildQuery( StyleRef style, LayerRef lr, MapOptionsMaps options, List<MapOptions> mapOptions,
                                   OperatorFilter f, org.deegree.protocol.wms.ops.GetMap gm ) {

        for ( org.deegree.layer.Layer l : Themes.getAllLayers( themeMap.get( lr.getName() ) ) ) {
            insertMissingOptions( l.getMetadata().getName(), options, l.getMetadata().getMapOptions(),
                                  defaultLayerOptions );
            mapOptions.add( options.get( l.getMetadata().getName() ) );
        }

        LayerQuery query = new LayerQuery( gm.getBoundingBox(), gm.getWidth(), gm.getHeight(), style, f,
                                           gm.getParameterMap(), gm.getDimensions(), gm.getPixelSize(), options,
                                           gm.getQueryBox() );
        return query;
    }

    public FeatureCollection getFeatures( org.deegree.protocol.wms.ops.GetFeatureInfo gfi, List<String> headers )
                            throws OWSException {
        List<LayerQuery> queries = prepareGetFeatures( gfi );
        List<LayerData> list = new ArrayList<LayerData>();

        double scale = calcScaleWMS130( gfi.getWidth(), gfi.getHeight(), gfi.getEnvelope(), gfi.getCoordinateSystem(),
                                        DEFAULT_PIXEL_SIZE );

        ListIterator<LayerQuery> queryIter = queries.listIterator();
        for ( LayerRef n : gfi.getQueryLayers() ) {
            LayerQuery query = queryIter.next();
            for ( org.deegree.layer.Layer l : Themes.getAllLayers( themeMap.get( n.getName() ) ) ) {
                if ( l.getMetadata().getScaleDenominators().first > scale
                                        || l.getMetadata().getScaleDenominators().second < scale ) {
                    continue;
                }
                list.add( l.infoQuery( query, headers ) );
            }
        }

        List<Feature> feats = new ArrayList<Feature>( gfi.getFeatureCount() );
        for ( LayerData d : list ) {
            FeatureCollection col = d.info();
            if ( col != null ) {
                feats.addAll( col );
            }
        }

        feats = Features.clearDuplicates( feats );

        if ( feats.size() > gfi.getFeatureCount() ) {
            feats = feats.subList( 0, gfi.getFeatureCount() );
        }
        GenericFeatureCollection col = new GenericFeatureCollection();
        col.addAll( feats );
        return col;
    }

    private List<LayerQuery> prepareGetFeatures( org.deegree.protocol.wms.ops.GetFeatureInfo gfi ) {
        List<LayerQuery> queries = new ArrayList<LayerQuery>();

        Iterator<LayerRef> layerItr = gfi.getQueryLayers().iterator();
        Iterator<StyleRef> styleItr = gfi.getStyles().iterator();
        List<OperatorFilter> filters = gfi.getFilters();
        Iterator<OperatorFilter> filterItr = filters == null ? null : filters.iterator();
        while ( layerItr.hasNext() ) {
            LayerRef lr = layerItr.next();
            StyleRef sr = styleItr.next();
            OperatorFilter f = filterItr == null ? null : filterItr.next();
            int layerRadius = 0;
            for ( org.deegree.layer.Layer l : Themes.getAllLayers( themeMap.get( lr.getName() ) ) ) {
                if ( l.getMetadata().getMapOptions() != null
                     && l.getMetadata().getMapOptions().getFeatureInfoRadius() != 1 ) {
                    layerRadius = l.getMetadata().getMapOptions().getFeatureInfoRadius();
                } else {
                    layerRadius = defaultLayerOptions.getFeatureInfoRadius();
                }
            }
            LayerQuery query = new LayerQuery( gfi.getEnvelope(), gfi.getWidth(), gfi.getHeight(), gfi.getX(),
                                               gfi.getY(), gfi.getFeatureCount(), f, sr, gfi.getParameterMap(),
                                               gfi.getDimensions(), new MapOptionsMaps(), gfi.getEnvelope(), layerRadius );
            queries.add( query );
        }
        return queries;
    }

    private void getFeatureTypes( Collection<FeatureType> types, String name ) {
        for ( org.deegree.layer.Layer l : Themes.getAllLayers( themeMap.get( name ) ) ) {
            types.addAll( l.getMetadata().getFeatureTypes() );
        }
    }

    /**
     * @param fis
     * @return an application schema object
     */
    public List<FeatureType> getSchema( GetFeatureInfoSchema fis ) {
        List<FeatureType> list = new LinkedList<FeatureType>();
        for ( String l : fis.getLayers() ) {
            getFeatureTypes( list, l );
        }
        return list;
    }

    /**
     * @return the style registry
     */
    public StyleRegistry getStyles() {
        return registry;
    }

    /**
     * @param style
     * @return the optimal legend size
     */
    public Pair<Integer, Integer> getLegendSize( Style style ) {
        return getLegendHandler.getLegendSize( style );
    }

    public BufferedImage getLegend( GetLegendGraphic req ) {
        return getLegendHandler.getLegend( req );
    }

    /**
     * @return the extensions object with default extension parameter settings
     */
    public MapOptionsMaps getExtensions() {
        return layerOptions;
    }

    /**
     * @return the default feature info radius
     */
    public int getGlobalFeatureInfoRadius() {
        return defaultLayerOptions.getFeatureInfoRadius();
    }

    /**
     * @return the global max features setting
     */
    public int getGlobalMaxFeatures() {
        return defaultLayerOptions.getMaxFeatures();
    }

}<|MERGE_RESOLUTION|>--- conflicted
+++ resolved
@@ -251,14 +251,8 @@
                 return;
             }
         }
-<<<<<<< HEAD
-        ctx.optimizeAndDrawLabels();
-
-        ScaleFunction.getCurrentScaleValue().remove();
-=======
         throw new OWSException( "Style " + style.getName() + " is not defined for layer " + name + ".",
                                 "StyleNotDefined", "styles" );
->>>>>>> 74bb5ecc
     }
 
     private LayerQuery buildQuery( StyleRef style, LayerRef lr, MapOptionsMaps options, List<MapOptions> mapOptions,
