--- conflicted
+++ resolved
@@ -46,38 +46,13 @@
 import static org.deegree.rendering.r2d.context.MapOptions.Quality.NORMAL;
 import static org.slf4j.LoggerFactory.getLogger;
 
-<<<<<<< HEAD
-import java.io.File;
-import java.net.MalformedURLException;
-import java.net.URISyntaxException;
-import java.util.Iterator;
-import java.util.List;
-
-import javax.xml.bind.JAXBElement;
-
-import org.deegree.commons.utils.DoublePair;
-import org.deegree.commons.xml.XMLAdapter;
-=======
->>>>>>> ee1c5f15
 import org.deegree.rendering.r2d.context.MapOptions;
 import org.deegree.rendering.r2d.context.MapOptions.Antialias;
 import org.deegree.rendering.r2d.context.MapOptions.Interpolation;
 import org.deegree.rendering.r2d.context.MapOptions.Quality;
 import org.deegree.services.jaxb.wms.LayerOptionsType;
 import org.deegree.services.jaxb.wms.ServiceConfigurationType;
-<<<<<<< HEAD
-import org.deegree.services.jaxb.wms.StatisticsLayer;
-import org.deegree.services.wms.dynamic.LayerUpdater;
-import org.deegree.services.wms.dynamic.PostGISUpdater;
-import org.deegree.services.wms.dynamic.ShapeUpdater;
-import org.deegree.services.wms.model.layers.EmptyLayer;
-import org.deegree.services.wms.model.layers.FeatureLayer;
-import org.deegree.services.wms.model.layers.Layer;
-import org.deegree.services.wms.model.layers.RasterLayer;
-import org.deegree.services.wms.model.layers.RemoteWMSLayer;
 import org.deegree.workspace.Workspace;
-=======
->>>>>>> ee1c5f15
 import org.slf4j.Logger;
 
 /**
@@ -100,16 +75,7 @@
 
     private Interpolation interpol;
 
-<<<<<<< HEAD
-    private Workspace workspace;
-
-    private List<LayerUpdater> dynamics;
-
-    MapServiceBuilder( ServiceConfigurationType conf, XMLAdapter adapter, MapOptionsMaps layerOptions,
-                       MapService service, Workspace workspace, List<LayerUpdater> dynamics ) {
-=======
     MapServiceBuilder( ServiceConfigurationType conf ) {
->>>>>>> ee1c5f15
         this.conf = conf;
         alias = Antialias.BOTH;
         quali = Quality.HIGH;
@@ -143,182 +109,6 @@
         return null;
     }
 
-<<<<<<< HEAD
-    Layer parseLayers()
-                            throws MalformedURLException {
-        return parseLayer( conf.getAbstractLayer().getValue(), null, adapter, alias, interpol, quali );
-    }
-
-    private Layer parseLayer( BaseAbstractLayerType layer, final Layer parent, XMLAdapter adapter, Antialias alias,
-                              Interpolation interpol, Quality quality )
-                            throws MalformedURLException {
-        Layer res = null;
-        if ( layer instanceof AbstractLayerType ) {
-            AbstractLayerType aLayer = (AbstractLayerType) layer;
-            res = parseAbstractLayer( aLayer, parent, quality );
-        } else if ( layer instanceof StatisticsLayer ) {
-            res = new org.deegree.services.wms.model.layers.StatisticsLayer( service, parent );
-            synchronized ( service.layers ) {
-                service.layers.put( res.getName(), res );
-            }
-        } else {
-            DynamicLayer dyn = (DynamicLayer) layer;
-            if ( dyn.getShapefileDirectory() != null ) {
-                try {
-                    File shapeDir = new File( adapter.resolve( dyn.getShapefileDirectory() ).toURI() );
-                    dynamics.add( new ShapeUpdater( shapeDir, parent, service ) );
-                } catch ( URISyntaxException e ) {
-                    LOG.error( "Dynamic shape file directory '{}' could not be resolved.", dyn.getShapefileDirectory() );
-                    LOG.trace( "Stack trace:", e );
-                }
-            }
-            if ( dyn.getPostGIS() != null ) {
-                dynamics.add( new PostGISUpdater( dyn.getPostGIS().getValue(), dyn.getPostGIS().getSchema(), parent,
-                                                  service, adapter.getSystemId(), workspace ) );
-            }
-        }
-
-        return res;
-    }
-
-    private Layer parseAbstractLayer( AbstractLayerType aLayer, Layer parent, Quality quality )
-                            throws MalformedURLException {
-        Layer res = null;
-        if ( aLayer.getFeatureStoreId() != null ) {
-            try {
-                res = new FeatureLayer( service, aLayer, parent, null );
-            } catch ( Throwable e ) {
-                LOG.warn( "Layer '{}' could not be loaded: '{}'",
-                          aLayer.getName() == null ? aLayer.getTitle() : aLayer.getName(), e.getLocalizedMessage() );
-                LOG.trace( "Stack trace", e );
-                return null;
-            }
-        } else if ( aLayer.getCoverageStoreId() != null ) {
-            res = new RasterLayer( service, aLayer, parent );
-        } else if ( aLayer.getRemoteWMSStoreId() != null ) {
-            res = new RemoteWMSLayer( service, aLayer, parent );
-        } else {
-            res = new EmptyLayer( service, aLayer, parent );
-        }
-
-        if ( res.getName() != null ) {
-            if ( aLayer.getDirectStyle() != null ) {
-                service.registry.load( res.getName(), aLayer.getDirectStyle(), adapter );
-            }
-            if ( aLayer.getSLDStyle() != null ) {
-                service.registry.load( res.getName(), adapter, aLayer.getSLDStyle() );
-            }
-            synchronized ( service.layers ) {
-                service.layers.put( res.getName(), res );
-            }
-        } else {
-            String name = "NamelessLayer_" + ++stylesCounter;
-            if ( aLayer.getDirectStyle() != null ) {
-                service.registry.load( name, aLayer.getDirectStyle(), adapter );
-            }
-            if ( aLayer.getSLDStyle() != null ) {
-                service.registry.load( name, adapter, aLayer.getSLDStyle() );
-            }
-            res.setInternalName( name );
-        }
-
-        // this is necessary as well as the run in addChildren (where the children can contain a mix between
-        // scaledenominators and scaleabove/until)
-        if ( aLayer.getScaleDenominators() != null ) {
-            res.setScaleHint( new DoublePair( aLayer.getScaleDenominators().getMin(),
-                                              aLayer.getScaleDenominators().getMax() ) );
-        }
-
-        LayerOptionsType sf = aLayer.getLayerOptions();
-        if ( sf != null ) {
-            alias = handleDefaultValue( sf.getAntiAliasing(), Antialias.class, alias );
-            quality = handleDefaultValue( sf.getRenderingQuality(), Quality.class, quality );
-            interpol = handleDefaultValue( sf.getInterpolation(), Interpolation.class, interpol );
-            if ( sf.getMaxFeatures() != null ) {
-                layerOptions.setMaxFeatures( res.getName(), sf.getMaxFeatures() );
-            }
-            if ( sf.getFeatureInfoRadius() != null ) {
-                layerOptions.setFeatureInfoRadius( res.getName(), sf.getFeatureInfoRadius() );
-            }
-        }
-        layerOptions.setAntialias( res.getName(), alias );
-        layerOptions.setQuality( res.getName(), quality );
-        layerOptions.setInterpolation( res.getName(), interpol );
-
-        addChildren( res, aLayer.getAbstractLayer(), adapter, alias, interpol, quality );
-        return res;
-    }
-
-    private void addChildren( Layer parent, List<JAXBElement<? extends BaseAbstractLayerType>> layers,
-                              XMLAdapter adapter, Antialias alias, Interpolation interpol, Quality quality )
-                            throws MalformedURLException {
-        for ( JAXBElement<? extends BaseAbstractLayerType> el : layers ) {
-            BaseAbstractLayerType l = el.getValue();
-            Layer parsed = parseLayer( l, parent, adapter, alias, interpol, quality );
-            if ( parsed != null ) {
-                parent.getChildren().add( parsed );
-            }
-        }
-
-        updateScaleHints( parent, layers );
-    }
-
-    private void updateScaleHints( Layer parent, List<JAXBElement<? extends BaseAbstractLayerType>> layers ) {
-        // second run for scale hints
-        double last = NEGATIVE_INFINITY;
-        Iterator<Layer> iter = parent.getChildren().iterator();
-        for ( JAXBElement<? extends BaseAbstractLayerType> el : layers ) {
-            BaseAbstractLayerType lay = el.getValue();
-            if ( !( lay instanceof AbstractLayerType ) ) {
-                continue;
-            }
-
-            if ( !iter.hasNext() ) {
-                LOG.warn( "The parsed layer does not have a child, but a layer was configured, bailing out." );
-                break;
-            }
-            Layer mappedChild = iter.next();
-            if ( mappedChild == null ) {
-                LOG.warn( "The parsed layer does not have a child, but a layer was configured, bailing out." );
-                break;
-            }
-
-            AbstractLayerType l = (AbstractLayerType) lay;
-            last = updateScaleHint( l, mappedChild, last );
-        }
-    }
-
-    private double updateScaleHint( AbstractLayerType l, Layer mappedChild, double last ) {
-        double min = Double.NaN;
-        double max = Double.NaN;
-        if ( l.getScaleDenominators() != null ) {
-            min = l.getScaleDenominators().getMin();
-            max = l.getScaleDenominators().getMax();
-            last = max;
-        }
-        if ( l.getScaleUntil() != null ) {
-            min = last;
-            max = l.getScaleUntil();
-            last = max;
-        }
-        if ( l.getScaleAbove() != null ) {
-            min = l.getScaleAbove();
-            max = POSITIVE_INFINITY;
-        }
-        if ( !Double.isNaN( min ) && !Double.isNaN( max ) ) {
-            if ( min > max ) {
-                LOG.warn( "Configured min and max scale conflict (min > max) swapping min and max." );
-                double d = max;
-                max = min;
-                min = d;
-            }
-            mappedChild.setScaleHint( new DoublePair( min, max ) );
-        }
-        return last;
-    }
-
-=======
->>>>>>> ee1c5f15
     private static <T extends Enum<T>> T handleDefaultValue( String val, Class<T> enumType, T defaultValue ) {
         if ( val == null ) {
             return defaultValue;
