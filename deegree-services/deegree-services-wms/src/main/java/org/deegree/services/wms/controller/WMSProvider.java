//$HeadURL$
/*----------------------------------------------------------------------------
 This file is part of deegree, http://deegree.org/
 Copyright (C) 2001-2010 by:
 - Department of Geography, University of Bonn -
 and
 - lat/lon GmbH -

 This library is free software; you can redistribute it and/or modify it under
 the terms of the GNU Lesser General Public License as published by the Free
 Software Foundation; either version 2.1 of the License, or (at your option)
 any later version.
 This library is distributed in the hope that it will be useful, but WITHOUT
 ANY WARRANTY; without even the implied warranty of MERCHANTABILITY or FITNESS
 FOR A PARTICULAR PURPOSE. See the GNU Lesser General Public License for more
 details.
 You should have received a copy of the GNU Lesser General Public License
 along with this library; if not, write to the Free Software Foundation, Inc.,
 59 Temple Place, Suite 330, Boston, MA 02111-1307 USA

 Contact information:

 lat/lon GmbH
 Aennchenstr. 19, 53177 Bonn
 Germany
 http://lat-lon.de/

 Department of Geography, University of Bonn
 Prof. Dr. Klaus Greve
 Postfach 1147, 53001 Bonn
 Germany
 http://www.geographie.uni-bonn.de/deegree/

 e-mail: info@deegree.org
 ----------------------------------------------------------------------------*/
package org.deegree.services.wms.controller;

import static org.deegree.protocol.wms.WMSConstants.VERSION_111;
import static org.deegree.protocol.wms.WMSConstants.VERSION_130;

import java.net.URL;

import org.deegree.commons.tom.ows.Version;
import org.deegree.protocol.wms.WMSConstants.WMSRequestType;
import org.deegree.services.OWS;
import org.deegree.services.OWSProvider;
import org.deegree.services.controller.ImplementationMetadata;
<<<<<<< HEAD
import org.deegree.workspace.ResourceLocation;
import org.deegree.workspace.ResourceMetadata;
import org.deegree.workspace.Workspace;
=======
>>>>>>> ee1c5f15

/**
 * 
 * @author <a href="mailto:schmitz@lat-lon.de">Andreas Schmitz</a>
 * @author last edited by: $Author$
 * 
 * @version $Revision$, $Date$
 */
public class WMSProvider extends OWSProvider {

    protected static final ImplementationMetadata<WMSRequestType> IMPLEMENTATION_METADATA = new ImplementationMetadata<WMSRequestType>() {
        {
            supportedVersions = new Version[] { VERSION_111, VERSION_130 };
            handledNamespaces = new String[] { "" }; // WMS uses null namespace for SLD GetMap Post requests
            handledRequests = WMSRequestType.class;
            supportedConfigVersions = new Version[] { Version.parseVersion( "3.0.0" ), Version.parseVersion( "3.1.0" ),
                                                     Version.parseVersion( "3.2.0" ), Version.parseVersion( "3.4.0" ) };
            serviceName = new String[] { "WMS" };
        }
    };

    @Override
    public String getNamespace() {
        return "http://www.deegree.org/services/wms";
    }

    @Override
<<<<<<< HEAD
    public URL getSchema() {
        return WMSProvider.class.getResource( "/META-INF/schemas/services/wms/3.2.0/wms_configuration.xsd" );
=======
    public URL getConfigSchema() {
        return WMSProvider.class.getResource( "/META-INF/schemas/services/wms/3.4.0/wms_configuration.xsd" );
>>>>>>> ee1c5f15
    }

    @Override
    public ImplementationMetadata<WMSRequestType> getImplementationMetadata() {
        return IMPLEMENTATION_METADATA;
    }

    @Override
<<<<<<< HEAD
    public ResourceMetadata<OWS> createFromLocation( Workspace workspace, ResourceLocation<OWS> location ) {
        return new WmsMetadata( workspace, location, this );
=======
    public OWS create( URL configURL ) {
        return new WMSController( configURL, getImplementationMetadata() );
    }

    @Override
    @SuppressWarnings("unchecked")
    public Class<? extends ResourceManager>[] getDependencies() {
        return new Class[] {};
    }

    @Override
    public void init( DeegreeWorkspace workspace ) {
        // nothing to do
>>>>>>> ee1c5f15
    }

}<|MERGE_RESOLUTION|>--- conflicted
+++ resolved
@@ -45,12 +45,9 @@
 import org.deegree.services.OWS;
 import org.deegree.services.OWSProvider;
 import org.deegree.services.controller.ImplementationMetadata;
-<<<<<<< HEAD
 import org.deegree.workspace.ResourceLocation;
 import org.deegree.workspace.ResourceMetadata;
 import org.deegree.workspace.Workspace;
-=======
->>>>>>> ee1c5f15
 
 /**
  * 
@@ -78,13 +75,8 @@
     }
 
     @Override
-<<<<<<< HEAD
     public URL getSchema() {
-        return WMSProvider.class.getResource( "/META-INF/schemas/services/wms/3.2.0/wms_configuration.xsd" );
-=======
-    public URL getConfigSchema() {
         return WMSProvider.class.getResource( "/META-INF/schemas/services/wms/3.4.0/wms_configuration.xsd" );
->>>>>>> ee1c5f15
     }
 
     @Override
@@ -93,24 +85,8 @@
     }
 
     @Override
-<<<<<<< HEAD
     public ResourceMetadata<OWS> createFromLocation( Workspace workspace, ResourceLocation<OWS> location ) {
         return new WmsMetadata( workspace, location, this );
-=======
-    public OWS create( URL configURL ) {
-        return new WMSController( configURL, getImplementationMetadata() );
-    }
-
-    @Override
-    @SuppressWarnings("unchecked")
-    public Class<? extends ResourceManager>[] getDependencies() {
-        return new Class[] {};
-    }
-
-    @Override
-    public void init( DeegreeWorkspace workspace ) {
-        // nothing to do
->>>>>>> ee1c5f15
     }
 
 }